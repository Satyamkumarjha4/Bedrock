import logging
from typing import Dict, Any, Optional, Callable, List
import json
from vcare_ai.client import BedrockClient
from vcare_ai.usecases.base import UseCase

import re

def extract_json_from_text(text: str) -> dict:
    """
    Extracts the first valid JSON object from a Claude-style response.
    """
    try:
        return json.loads(text)  # Try direct parse
    except json.JSONDecodeError:
        match = re.search(r'\{[\s\S]*?\}', text)
        if match:
            try:
                return json.loads(match.group())
            except json.JSONDecodeError:
                return {"error": "Failed to parse extracted JSON"}
    return {"error": "No JSON found in response"}


logger = logging.getLogger(__name__)

class FoodAnalyserError(Exception):
    """Errors specific to food analysis"""
    pass

class FoodAnalyser(UseCase):
    """UseCase implementation for analysing food"""
    
    def __init__(self, client: Optional[BedrockClient] = None, template_name: Optional[str] = None):
        super().__init__(client=client, template_name=template_name)
        logger.debug(f"Initialized FoodAnalyser with template: {template_name or 'None'}")

    def detect_food_items_from_image(self, image_url: str) -> Dict[str, str]:
        """
        Uses a vision model to detect food items and their quantities from an image URL.
        Returns a dictionary where keys are food items and values are quantities.
        """
        prompt = (
            "You are a vision model tasked with identifying Indian food items in a meal image.\n"
            "Return **ONLY** a single JSON object – **no markdown fences, no comments, no extra text** – "
            "with the structure:\n"
            "{\n"
            '  "food_items": {\n'
            '     "<item1>": "<quantity1>",\n'
            '     "<item2>": "<quantity2>",\n'
            '     "<item3>": "<quantity3>"\n'
            '  }\n'
            "}\n"
            "Use double quotes around every key and value, use the units g / ml / pcs, "
            "and do **not** put a comma after the last item. give as many items as in the image give atleast 1\n"
            f"Image URL: {image_url}\n"
        )


        response = self.client.invoke(prompt, use_cache=False, image_url=image_url)
        text = response.get('text', '')

        try:
            parsed = extract_json_from_text(text)
<<<<<<< HEAD
            food_items = parsed.get("food_items", {})
            if isinstance(food_items, dict) and food_items:
                return food_items
            else:
                logger.warning(f"Empty or invalid 'food_items': {parsed}")
                return {}
=======
            food_items = parsed.get("food_items", [])
            if isinstance(food_items, list) and food_items:
                return food_items
            else:
                logger.warning(f"Empty or invalid 'food_items': {parsed}")
                return []
>>>>>>> d5b801b5
        except json.JSONDecodeError:
            logger.error(f"JSON parsing failed. Raw response: {text}")
            return {}
        except Exception as e:
            logger.exception("Unexpected error while parsing vision model response")
            return {}



    def format_prompt(self, food_items: Dict[str, str], req_data: Dict[str, Any]) -> str:
        if not food_items or not req_data:
            raise FoodAnalyserError("Both 'food_items' and 'req_data' must be provided.")

        if not isinstance(food_items, dict) or not isinstance(req_data, dict):
            raise FoodAnalyserError("'food_items' must be a dict and 'req_data' must be a dictionary.")

        prompt = (
            "You are a nutrition assistant. Based on the list of food items identified in an Indian thali meal, "
            "with their estimated quantities, and the user's recommended nutrient intake, perform the following:\n"
            "1. Estimate the total amounts of macronutrients (carbohydrates, proteins, fats), fibre, and calories in the meal.\n"
            "2. Compare these estimated values to the recommended intake and calculate the deviation for each nutrient (meal value minus recommended value).\n"
            "3. Provide a brief recommendation based on the deviations.\n"
            "Respond strictly in JSON format with the following keys:\n"
            "  - 'current_nutrients': dictionary of estimated nutrient values\n"
            "  - 'deviation': dictionary of deviations for each nutrient\n"
            "  - 'recommendation': a short recommendation string\n"
            f"Food items with quantities: {food_items}\n"
            f"Recommended intake: {req_data}\n"
        )
        return prompt


    def parse_response(self, response: Dict[str, Any]) -> Dict[str, Any]:
        """
        Parse the JSON response from the model, stripping markdown formatting if needed.
        """
        text = response.get('text', '').strip()

        # Remove ```json ... ``` if present
        if text.startswith("```") and text.endswith("```"):
            lines = text.splitlines()
            # Remove first and last line (```json and ```)
            text = "\n".join(lines[1:-1]).strip()

        try:
            return json.loads(text)
        except Exception as e:
            logger.error(f"Failed to parse JSON response: {text}")
            return {"error": str(e), "raw_response": text}


    def run(self, data: Dict[str, Any]) -> Dict[str, Any]:
        image_url = data.get('food_data', '')
        req_data = data.get('req_data', {})

        if not image_url or not req_data:
            return {"error": "Both 'food_data' (image URL) and 'req_data' must be provided."}

        food_items = self.detect_food_items_from_image(image_url)
        if not food_items:
            return {
                "error": "No food items detected from the image.",
                "note": "Vision model returned empty or unrecognized list."
            }

        prompt = self.format_prompt(food_items, req_data)
        response = self.client.invoke(prompt, use_cache=True, image_url=image_url)
        final_output = self.parse_response(response)
        final_output["food_items"] = food_items
        return final_output<|MERGE_RESOLUTION|>--- conflicted
+++ resolved
@@ -62,21 +62,12 @@
 
         try:
             parsed = extract_json_from_text(text)
-<<<<<<< HEAD
-            food_items = parsed.get("food_items", {})
-            if isinstance(food_items, dict) and food_items:
-                return food_items
-            else:
-                logger.warning(f"Empty or invalid 'food_items': {parsed}")
-                return {}
-=======
             food_items = parsed.get("food_items", [])
             if isinstance(food_items, list) and food_items:
                 return food_items
             else:
                 logger.warning(f"Empty or invalid 'food_items': {parsed}")
                 return []
->>>>>>> d5b801b5
         except json.JSONDecodeError:
             logger.error(f"JSON parsing failed. Raw response: {text}")
             return {}
